--- conflicted
+++ resolved
@@ -1458,13 +1458,6 @@
 	return err;
 }
 
-<<<<<<< HEAD
-static int __devinit schizo_probe(struct platform_device *op)
-{
-	if (!op->dev.of_match)
-		return -EINVAL;
-	return __schizo_init(op, (unsigned long) op->dev.of_match->data);
-=======
 static const struct of_device_id schizo_match[];
 static int __devinit schizo_probe(struct platform_device *op)
 {
@@ -1474,7 +1467,6 @@
 	if (!match)
 		return -EINVAL;
 	return __schizo_init(op, (unsigned long)match->data);
->>>>>>> d762f438
 }
 
 /* The ordering of this table is very important.  Some Tomatillo
