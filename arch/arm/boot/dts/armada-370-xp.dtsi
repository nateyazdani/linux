/*
 * Device Tree Include file for Marvell Armada 370 and Armada XP SoC
 *
 * Copyright (C) 2012 Marvell
 *
 * Lior Amsalem <alior@marvell.com>
 * Gregory CLEMENT <gregory.clement@free-electrons.com>
 * Thomas Petazzoni <thomas.petazzoni@free-electrons.com>
 * Ben Dooks <ben.dooks@codethink.co.uk>
 *
 * This file is licensed under the terms of the GNU General Public
 * License version 2.  This program is licensed "as is" without any
 * warranty of any kind, whether express or implied.
 *
 * This file contains the definitions that are common to the Armada
 * 370 and Armada XP SoC.
 */

/include/ "skeleton.dtsi"

/ {
	model = "Marvell Armada 370 and XP SoC";
	compatible = "marvell,armada-370-xp";

	cpus {
		cpu@0 {
			compatible = "marvell,sheeva-v7";
		};
	};

	mpic: interrupt-controller@d0020000 {
	      compatible = "marvell,mpic";
	      #interrupt-cells = <1>;
	      #address-cells = <1>;
	      #size-cells = <1>;
	      interrupt-controller;
	};

	coherency-fabric@d0020200 {
		compatible = "marvell,coherency-fabric";
<<<<<<< HEAD
		reg = <0xd0020200 0xb0>,
		      <0xd0021810 0x1c>;
=======
		reg = <0xd0020200 0xb0>;
>>>>>>> 73d9cdca
	};

	soc {
		#address-cells = <1>;
		#size-cells = <1>;
		compatible = "simple-bus";
		interrupt-parent = <&mpic>;
		ranges;

		serial@d0012000 {
				compatible = "ns16550";
				reg = <0xd0012000 0x100>;
				reg-shift = <2>;
				interrupts = <41>;
				status = "disabled";
		};
		serial@d0012100 {
				compatible = "ns16550";
				reg = <0xd0012100 0x100>;
				reg-shift = <2>;
				interrupts = <42>;
				status = "disabled";
		};

		timer@d0020300 {
			       compatible = "marvell,armada-370-xp-timer";
			       reg = <0xd0020300 0x30>;
			       interrupts = <37>, <38>, <39>, <40>;
			       clocks = <&coreclk 2>;
		};

		addr-decoding@d0020000 {
			compatible = "marvell,armada-addr-decoding-controller";
			reg = <0xd0020000 0x258>;
		};

		sata@d00a0000 {
			compatible = "marvell,orion-sata";
			reg = <0xd00a0000 0x2400>;
			interrupts = <55>;
			clocks = <&gateclk 15>, <&gateclk 30>;
			clock-names = "0", "1";
			status = "disabled";
		};

		mdio {
			#address-cells = <1>;
			#size-cells = <0>;
			compatible = "marvell,orion-mdio";
			reg = <0xd0072004 0x4>;
		};

		ethernet@d0070000 {
				compatible = "marvell,armada-370-neta";
				reg = <0xd0070000 0x2500>;
				interrupts = <8>;
				clocks = <&gateclk 4>;
				status = "disabled";
		};

		ethernet@d0074000 {
				compatible = "marvell,armada-370-neta";
				reg = <0xd0074000 0x2500>;
				interrupts = <10>;
				clocks = <&gateclk 3>;
				status = "disabled";
		};

		i2c0: i2c@d0011000 {
			compatible = "marvell,mv64xxx-i2c";
			reg = <0xd0011000 0x20>;
			#address-cells = <1>;
			#size-cells = <0>;
			interrupts = <31>;
			timeout-ms = <1000>;
			clocks = <&coreclk 0>;
			status = "disabled";
		};

		i2c1: i2c@d0011100 {
			compatible = "marvell,mv64xxx-i2c";
			reg = <0xd0011100 0x20>;
			#address-cells = <1>;
			#size-cells = <0>;
			interrupts = <32>;
			timeout-ms = <1000>;
			clocks = <&coreclk 0>;
			status = "disabled";
		};
	};
};
<|MERGE_RESOLUTION|>--- conflicted
+++ resolved
@@ -38,12 +38,8 @@
 
 	coherency-fabric@d0020200 {
 		compatible = "marvell,coherency-fabric";
-<<<<<<< HEAD
 		reg = <0xd0020200 0xb0>,
 		      <0xd0021810 0x1c>;
-=======
-		reg = <0xd0020200 0xb0>;
->>>>>>> 73d9cdca
 	};
 
 	soc {
