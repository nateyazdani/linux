/*
 *  include/linux/eventpoll.h ( Efficient event polling implementation )
 *  Copyright (C) 2001,...,2006	 Davide Libenzi
 *
 *  This program is free software; you can redistribute it and/or modify
 *  it under the terms of the GNU General Public License as published by
 *  the Free Software Foundation; either version 2 of the License, or
 *  (at your option) any later version.
 *
 *  Davide Libenzi <davidel@xmailserver.org>
 *
 */

#ifndef _UAPI_LINUX_EVENTPOLL_H
#define _UAPI_LINUX_EVENTPOLL_H

/* For O_CLOEXEC */
#include <linux/fcntl.h>
#include <linux/types.h>
#include <linux/poll.h>

/* Flags for epoll_create1.  */
#define EPOLL_CLOEXEC O_CLOEXEC

/* Valid opcodes to issue to sys_epoll_ctl() */
#define EPOLL_CTL_ADD 1
#define EPOLL_CTL_DEL 2
#define EPOLL_CTL_MOD 3

/*
 * Request the handling of system wakeup events so as to prevent system suspends
 * from happening while those events are being processed.
 *
 * Assuming neither EPOLLET nor EPOLLONESHOT is set, system suspends will not be
 * re-allowed until epoll_wait is called again after consuming the wakeup
 * event(s).
 *
 * Requires CAP_BLOCK_SUSPEND
 */
#define EPOLLWAKEUP (1 << 29)

/* Set the One Shot behaviour for the target file descriptor */
#define EPOLLONESHOT (1 << 30)

/* Set the Edge Triggered behaviour for the target file descriptor */
#define EPOLLET (1 << 31)

/* 
 * On x86-64 make the 64bit structure have the same alignment as the
 * 32bit structure. This makes 32bit emulation easier.
 *
 * UML/x86_64 needs the same packing as x86_64
 */
#ifdef __x86_64__
#define EPOLL_PACKED __attribute__((packed))
#else
#define EPOLL_PACKED
#endif

struct epoll_event {
	__u32 events;
	__u64 data;
} EPOLL_PACKED;

<<<<<<< HEAD
struct epoll {
	int ep_fildes; /* file descriptor */
	int ep_events; /* triggering events */
	long long ep_ident; /* entry ID (cf. epoll_event->data) */
} EPOLL_PACKED; /* A.K.A. "epe" for "eventpoll entry" */

=======
#ifdef CONFIG_PM_SLEEP
static inline void ep_take_care_of_epollwakeup(struct epoll_event *epev)
{
	if ((epev->events & EPOLLWAKEUP) && !capable(CAP_BLOCK_SUSPEND))
		epev->events &= ~EPOLLWAKEUP;
}
#else
static inline void ep_take_care_of_epollwakeup(struct epoll_event *epev)
{
	epev->events &= ~EPOLLWAKEUP;
}
#endif
>>>>>>> 8b6d79f5
#endif /* _UAPI_LINUX_EVENTPOLL_H */<|MERGE_RESOLUTION|>--- conflicted
+++ resolved
@@ -62,14 +62,12 @@
 	__u64 data;
 } EPOLL_PACKED;
 
-<<<<<<< HEAD
 struct epoll {
 	int ep_fildes; /* file descriptor */
 	int ep_events; /* triggering events */
 	long long ep_ident; /* entry ID (cf. epoll_event->data) */
 } EPOLL_PACKED; /* A.K.A. "epe" for "eventpoll entry" */
 
-=======
 #ifdef CONFIG_PM_SLEEP
 static inline void ep_take_care_of_epollwakeup(struct epoll_event *epev)
 {
@@ -82,5 +80,4 @@
 	epev->events &= ~EPOLLWAKEUP;
 }
 #endif
->>>>>>> 8b6d79f5
 #endif /* _UAPI_LINUX_EVENTPOLL_H */