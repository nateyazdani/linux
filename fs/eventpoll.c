/*
 *  fs/eventpoll.c (Efficient event retrieval implementation)
 *  Copyright (C) 2001,...,2009	 Davide Libenzi
 *
 *  This program is free software; you can redistribute it and/or modify
 *  it under the terms of the GNU General Public License as published by
 *  the Free Software Foundation; either version 2 of the License, or
 *  (at your option) any later version.
 *
 *  Davide Libenzi <davidel@xmailserver.org>
 *
 */

#include <linux/init.h>
#include <linux/kernel.h>
#include <linux/sched.h>
#include <linux/fs.h>
#include <linux/file.h>
#include <linux/signal.h>
#include <linux/errno.h>
#include <linux/mm.h>
#include <linux/slab.h>
#include <linux/poll.h>
#include <linux/string.h>
#include <linux/list.h>
#include <linux/hash.h>
#include <linux/spinlock.h>
#include <linux/syscalls.h>
#include <linux/rbtree.h>
#include <linux/wait.h>
#include <linux/eventpoll.h>
#include <linux/mount.h>
#include <linux/bitops.h>
#include <linux/mutex.h>
#include <linux/anon_inodes.h>
#include <linux/device.h>
#include <asm/uaccess.h>
#include <asm/io.h>
#include <asm/mman.h>
#include <linux/atomic.h>
#include <linux/proc_fs.h>
#include <linux/seq_file.h>
#include <linux/compat.h>
#include <linux/rculist.h>

/*
 * LOCKING:
 * There are three level of locking required by epoll :
 *
 * 1) epmutex (mutex)
 * 2) ep->mtx (mutex)
 * 3) ep->lock (spinlock)
 *
 * The acquire order is the one listed above, from 1 to 3.
 * We need a spinlock (ep->lock) because we manipulate objects
 * from inside the poll callback, that might be triggered from
 * a wake_up() that in turn might be called from IRQ context.
 * So we can't sleep inside the poll callback and hence we need
 * a spinlock. During the event transfer loop (from kernel to
 * user space) we could end up sleeping due a copy_to_user(), so
 * we need a lock that will allow us to sleep. This lock is a
 * mutex (ep->mtx). It is acquired during the event transfer loop,
 * during epoll_ctl(EPOLL_CTL_DEL) and during eventpoll_release_file().
 * Then we also need a global mutex to serialize eventpoll_release_file()
 * and ep_free().
 * This mutex is acquired by ep_free() during the epoll file
 * cleanup path and it is also acquired by eventpoll_release_file()
 * if a file has been pushed inside an epoll set and it is then
 * close()d without a previous call to epoll_ctl(EPOLL_CTL_DEL).
 * It is also acquired when inserting an epoll fd onto another epoll
 * fd. We do this so that we walk the epoll tree and ensure that this
 * insertion does not create a cycle of epoll file descriptors, which
 * could lead to deadlock. We need a global mutex to prevent two
 * simultaneous inserts (A into B and B into A) from racing and
 * constructing a cycle without either insert observing that it is
 * going to.
 * It is necessary to acquire multiple "ep->mtx"es at once in the
 * case when one epoll fd is added to another. In this case, we
 * always acquire the locks in the order of nesting (i.e. after
 * epoll_ctl(e1, EPOLL_CTL_ADD, e2), e1->mtx will always be acquired
 * before e2->mtx). Since we disallow cycles of epoll file
 * descriptors, this ensures that the mutexes are well-ordered. In
 * order to communicate this nesting to lockdep, when walking a tree
 * of epoll file descriptors, we use the current recursion depth as
 * the lockdep subkey.
 * It is possible to drop the "ep->mtx" and to use the global
 * mutex "epmutex" (together with "ep->lock") to have it working,
 * but having "ep->mtx" will make the interface more scalable.
 * Events that require holding "epmutex" are very rare, while for
 * normal operations the epoll private "ep->mtx" will guarantee
 * a better scalability.
 */

/* Epoll private bits inside the event mask */
#define EP_PRIVATE_BITS (EPOLLWAKEUP | EPOLLONESHOT | EPOLLET)

/* Maximum number of nesting allowed inside epoll sets */
#define EP_MAX_NESTS 4

#define EP_MAX_EVENTS (INT_MAX / sizeof(struct epoll_event))

#define EP_UNACTIVE_PTR ((void *) -1L)

#define EP_ITEM_COST (sizeof(struct epitem) + sizeof(struct eppoll_entry))

struct epoll_filefd {
	struct file *file;
	int fd;
} __packed;

/*
 * Structure used to track possible nested calls, for too deep recursions
 * and loop cycles.
 */
struct nested_call_node {
	struct list_head llink;
	void *cookie;
	void *ctx;
};

/*
 * This structure is used as collector for nested calls, to check for
 * maximum recursion dept and loop cycles.
 */
struct nested_calls {
	struct list_head tasks_call_list;
	spinlock_t lock;
};

/*
 * Each file descriptor added to the eventpoll interface will
 * have an entry of this type linked to the "rbr" RB tree.
 * Avoid increasing the size of this struct, there can be many thousands
 * of these on a server and we do not want this to take another cache line.
 */
struct epitem {
	union {
		/* RB tree node links this structure to the eventpoll RB tree */
		struct rb_node rbn;
		/* Used to free the struct epitem */
		struct rcu_head rcu;
	};

	/* List header used to link this structure to the eventpoll ready list */
	struct list_head rdllink;

	/*
	 * Works together "struct eventpoll"->ovflist in keeping the
	 * single linked chain of items.
	 */
	struct epitem *next;

	/* The file descriptor information this item refers to */
	struct epoll_filefd ffd;

	/* Number of active wait queue attached to poll operations */
	int nwait;

	/* List containing poll wait queues */
	struct list_head pwqlist;

	/* The "container" of this item */
	struct eventpoll *ep;

	/* List header used to link this item to the "struct file" items list */
	struct list_head fllink;

	/* wakeup_source used when EPOLLWAKEUP is set */
	struct wakeup_source __rcu *ws;

	/* Interested events */
	int events;

	/* The userspace identifier for this entry */
	long long ident;
};

/*
 * This structure is stored inside the "private_data" member of the file
 * structure and represents the main data structure for the eventpoll
 * interface.
 */
struct eventpoll {
	/* Protect the access to this structure */
	spinlock_t lock;

	/*
	 * This mutex is used to ensure that files are not removed
	 * while epoll is using them. This is held during the event
	 * collection loop, the file cleanup path, the epoll file exit
	 * code and the ctl operations.
	 */
	struct mutex mtx;

	/* Wait queue used by sys_epoll_wait() */
	wait_queue_head_t wq;

	/* Wait queue used by file->poll() */
	wait_queue_head_t poll_wait;

	/* List of ready file descriptors */
	struct list_head rdllist;

	/* RB tree root used to store monitored fd structs */
	struct rb_root rbr;

	/*
	 * This is a single linked list that chains all the "struct epitem" that
	 * happened while transferring ready events to userspace w/out
	 * holding ->lock.
	 */
	struct epitem *ovflist;

	/* wakeup_source used when ep_scan_ready_list is running */
	struct wakeup_source *ws;

	/* The user that created the eventpoll descriptor */
	struct user_struct *user;

	struct file *file;

	/* Default timeout */
	int timeout;

	/* used to optimize loop detection check */
	int visited;
	struct list_head visited_list_link;
};

/* Wait structure used by the poll hooks */
struct eppoll_entry {
	/* List header used to link this structure to the "struct epitem" */
	struct list_head llink;

	/* The "base" pointer is set to the container "struct epitem" */
	struct epitem *base;

	/*
	 * Wait queue item that will be linked to the target file wait
	 * queue head.
	 */
	wait_queue_t wait;

	/* The wait queue head that linked the "wait" wait queue item */
	wait_queue_head_t *whead;
};

/* Wrapper struct used by poll queueing */
struct ep_pqueue {
	poll_table pt;
	struct epitem *epi;
};

/* Used by the ep_send_events() function as callback private data */
struct ep_send_events_data {
	int maxevents;
	struct epoll_event __user *events;
};

/* ep_scan_ready_list() callback data for ep_send_epes() */
struct ep_send_epes_data
{
	int max;
	struct epoll __user *epes;
};

/*
 * Configuration options available inside /proc/sys/fs/epoll/
 */
/* Maximum number of epoll watched descriptors, per user */
static long max_user_watches __read_mostly;

/*
 * This mutex is used to serialize ep_free() and eventpoll_release_file().
 */
static DEFINE_MUTEX(epmutex);

/* Used to check for epoll file descriptor inclusion loops */
static struct nested_calls poll_loop_ncalls;

/* Used for safe wake up implementation */
static struct nested_calls poll_safewake_ncalls;

/* Used to call file's f_op->poll() under the nested calls boundaries */
static struct nested_calls poll_readywalk_ncalls;

/* Slab cache used to allocate "struct epitem" */
static struct kmem_cache *epi_cache __read_mostly;

/* Slab cache used to allocate "struct eppoll_entry" */
static struct kmem_cache *pwq_cache __read_mostly;

/* Visited nodes during ep_loop_check(), so we can unset them when we finish */
static LIST_HEAD(visited_list);

/*
 * List of files with newly added links, where we may need to limit the number
 * of emanating paths. Protected by the epmutex.
 */
static LIST_HEAD(tfile_check_list);

#ifdef CONFIG_SYSCTL

#include <linux/sysctl.h>

static long zero;
static long long_max = LONG_MAX;

ctl_table epoll_table[] = {
	{
		.procname	= "max_user_watches",
		.data		= &max_user_watches,
		.maxlen		= sizeof(max_user_watches),
		.mode		= 0644,
		.proc_handler	= proc_doulongvec_minmax,
		.extra1		= &zero,
		.extra2		= &long_max,
	},
	{ }
};
#endif /* CONFIG_SYSCTL */

static const struct file_operations eventpoll_fops;

static inline int is_file_epoll(struct file *f)
{
	return f->f_op == &eventpoll_fops;
}

/* Setup the structure that is used as key for the RB tree */
static inline void ep_set_ffd(struct epoll_filefd *ffd,
			      struct file *file, int fd)
{
	ffd->file = file;
	ffd->fd = fd;
}

/* Compare RB tree keys */
static inline int ep_cmp_ffd(struct epoll_filefd *p1,
			     struct epoll_filefd *p2)
{
	return (p1->file > p2->file ? +1:
	        (p1->file < p2->file ? -1 : p1->fd - p2->fd));
}

/* Tells us if the item is currently linked */
static inline int ep_is_linked(struct list_head *p)
{
	return !list_empty(p);
}

static inline struct eppoll_entry *ep_pwq_from_wait(wait_queue_t *p)
{
	return container_of(p, struct eppoll_entry, wait);
}

/* Get the "struct epitem" from a wait queue pointer */
static inline struct epitem *ep_item_from_wait(wait_queue_t *p)
{
	return container_of(p, struct eppoll_entry, wait)->base;
}

/* Get the "struct epitem" from an epoll queue wrapper */
static inline struct epitem *ep_item_from_epqueue(poll_table *p)
{
	return container_of(p, struct ep_pqueue, pt)->epi;
}

/* Tells if the epoll_ctl(2) operation needs an event copy from userspace */
static inline int ep_op_has_event(int op)
{
	return op != EPOLL_CTL_DEL;
}

/* Initialize the poll safe wake up structure */
static void ep_nested_calls_init(struct nested_calls *ncalls)
{
	INIT_LIST_HEAD(&ncalls->tasks_call_list);
	spin_lock_init(&ncalls->lock);
}

/**
 * ep_events_available - Checks if ready events might be available.
 *
 * @ep: Pointer to the eventpoll context.
 *
 * Returns: Returns a value different than zero if ready events are available,
 *          or zero otherwise.
 */
static inline int ep_events_available(struct eventpoll *ep)
{
	return !list_empty(&ep->rdllist) || ep->ovflist != EP_UNACTIVE_PTR;
}

/**
 * ep_call_nested - Perform a bound (possibly) nested call, by checking
 *                  that the recursion limit is not exceeded, and that
 *                  the same nested call (by the meaning of same cookie) is
 *                  no re-entered.
 *
 * @ncalls: Pointer to the nested_calls structure to be used for this call.
 * @max_nests: Maximum number of allowed nesting calls.
 * @nproc: Nested call core function pointer.
 * @priv: Opaque data to be passed to the @nproc callback.
 * @cookie: Cookie to be used to identify this nested call.
 * @ctx: This instance context.
 *
 * Returns: Returns the code returned by the @nproc callback, or -1 if
 *          the maximum recursion limit has been exceeded.
 */
static int ep_call_nested(struct nested_calls *ncalls, int max_nests,
			  int (*nproc)(void *, void *, int), void *priv,
			  void *cookie, void *ctx)
{
	int error, call_nests = 0;
	unsigned long flags;
	struct list_head *lsthead = &ncalls->tasks_call_list;
	struct nested_call_node *tncur;
	struct nested_call_node tnode;

	spin_lock_irqsave(&ncalls->lock, flags);

	/*
	 * Try to see if the current task is already inside this wakeup call.
	 * We use a list here, since the population inside this set is always
	 * very much limited.
	 */
	list_for_each_entry(tncur, lsthead, llink) {
		if (tncur->ctx == ctx &&
		    (tncur->cookie == cookie || ++call_nests > max_nests)) {
			/*
			 * Ops ... loop detected or maximum nest level reached.
			 * We abort this wake by breaking the cycle itself.
			 */
			error = -1;
			goto out_unlock;
		}
	}

	/* Add the current task and cookie to the list */
	tnode.ctx = ctx;
	tnode.cookie = cookie;
	list_add(&tnode.llink, lsthead);

	spin_unlock_irqrestore(&ncalls->lock, flags);

	/* Call the nested function */
	error = (*nproc)(priv, cookie, call_nests);

	/* Remove the current task from the list */
	spin_lock_irqsave(&ncalls->lock, flags);
	list_del(&tnode.llink);
out_unlock:
	spin_unlock_irqrestore(&ncalls->lock, flags);

	return error;
}

/*
 * As described in commit 0ccf831cb lockdep: annotate epoll
 * the use of wait queues used by epoll is done in a very controlled
 * manner. Wake ups can nest inside each other, but are never done
 * with the same locking. For example:
 *
 *   dfd = socket(...);
 *   efd1 = epoll_create();
 *   efd2 = epoll_create();
 *   epoll_ctl(efd1, EPOLL_CTL_ADD, dfd, ...);
 *   epoll_ctl(efd2, EPOLL_CTL_ADD, efd1, ...);
 *
 * When a packet arrives to the device underneath "dfd", the net code will
 * issue a wake_up() on its poll wake list. Epoll (efd1) has installed a
 * callback wakeup entry on that queue, and the wake_up() performed by the
 * "dfd" net code will end up in ep_poll_callback(). At this point epoll
 * (efd1) notices that it may have some event ready, so it needs to wake up
 * the waiters on its poll wait list (efd2). So it calls ep_poll_safewake()
 * that ends up in another wake_up(), after having checked about the
 * recursion constraints. That are, no more than EP_MAX_POLLWAKE_NESTS, to
 * avoid stack blasting.
 *
 * When CONFIG_DEBUG_LOCK_ALLOC is enabled, make sure lockdep can handle
 * this special case of epoll.
 */
#ifdef CONFIG_DEBUG_LOCK_ALLOC
static inline void ep_wake_up_nested(wait_queue_head_t *wqueue,
				     unsigned long events, int subclass)
{
	unsigned long flags;

	spin_lock_irqsave_nested(&wqueue->lock, flags, subclass);
	wake_up_locked_poll(wqueue, events);
	spin_unlock_irqrestore(&wqueue->lock, flags);
}
#else
static inline void ep_wake_up_nested(wait_queue_head_t *wqueue,
				     unsigned long events, int subclass)
{
	wake_up_poll(wqueue, events);
}
#endif

static int ep_poll_wakeup_proc(void *priv, void *cookie, int call_nests)
{
	ep_wake_up_nested((wait_queue_head_t *) cookie, POLLIN,
			  1 + call_nests);
	return 0;
}

/*
 * Perform a safe wake up of the poll wait list. The problem is that
 * with the new callback'd wake up system, it is possible that the
 * poll callback is reentered from inside the call to wake_up() done
 * on the poll wait queue head. The rule is that we cannot reenter the
 * wake up code from the same task more than EP_MAX_NESTS times,
 * and we cannot reenter the same wait queue head at all. This will
 * enable to have a hierarchy of epoll file descriptor of no more than
 * EP_MAX_NESTS deep.
 */
static void ep_poll_safewake(wait_queue_head_t *wq)
{
	int this_cpu = get_cpu();

	ep_call_nested(&poll_safewake_ncalls, EP_MAX_NESTS,
		       ep_poll_wakeup_proc, NULL, wq, (void *) (long) this_cpu);

	put_cpu();
}

static void ep_remove_wait_queue(struct eppoll_entry *pwq)
{
	wait_queue_head_t *whead;

	rcu_read_lock();
	/* If it is cleared by POLLFREE, it should be rcu-safe */
	whead = rcu_dereference(pwq->whead);
	if (whead)
		remove_wait_queue(whead, &pwq->wait);
	rcu_read_unlock();
}

/*
 * This function unregisters poll callbacks from the associated file
 * descriptor.  Must be called with "mtx" held (or "epmutex" if called from
 * ep_free).
 */
static void ep_unregister_pollwait(struct eventpoll *ep, struct epitem *epi)
{
	struct list_head *lsthead = &epi->pwqlist;
	struct eppoll_entry *pwq;

	while (!list_empty(lsthead)) {
		pwq = list_first_entry(lsthead, struct eppoll_entry, llink);

		list_del(&pwq->llink);
		ep_remove_wait_queue(pwq);
		kmem_cache_free(pwq_cache, pwq);
	}
}

/* call only when ep->mtx is held */
static inline struct wakeup_source *ep_wakeup_source(struct epitem *epi)
{
	return rcu_dereference_check(epi->ws, lockdep_is_held(&epi->ep->mtx));
}

/* call only when ep->mtx is held */
static inline void ep_pm_stay_awake(struct epitem *epi)
{
	struct wakeup_source *ws = ep_wakeup_source(epi);

	if (ws)
		__pm_stay_awake(ws);
}

static inline bool ep_has_wakeup_source(struct epitem *epi)
{
	return rcu_access_pointer(epi->ws) ? true : false;
}

/* call when ep->mtx cannot be held (ep_poll_callback) */
static inline void ep_pm_stay_awake_rcu(struct epitem *epi)
{
	struct wakeup_source *ws;

	rcu_read_lock();
	ws = rcu_dereference(epi->ws);
	if (ws)
		__pm_stay_awake(ws);
	rcu_read_unlock();
}

/**
 * ep_scan_ready_list - Scans the ready list in a way that makes possible for
 *                      the scan code, to call f_op->poll(). Also allows for
 *                      O(NumReady) performance.
 *
 * @ep: Pointer to the epoll private data structure.
 * @sproc: Pointer to the scan callback.
 * @priv: Private opaque data passed to the @sproc callback.
 * @depth: The current depth of recursive f_op->poll calls.
 * @ep_locked: caller already holds ep->mtx
 *
 * Returns: The same integer error code returned by the @sproc callback.
 */
static int ep_scan_ready_list(struct eventpoll *ep,
			      int (*sproc)(struct eventpoll *,
					   struct list_head *, void *),
			      void *priv, int depth, bool ep_locked)
{
	int error, pwake = 0;
	unsigned long flags;
	struct epitem *epi, *nepi;
	LIST_HEAD(txlist);

	/*
	 * We need to lock this because we could be hit by
	 * eventpoll_release_file() and epoll_ctl().
	 */

	if (!ep_locked)
		mutex_lock_nested(&ep->mtx, depth);

	/*
	 * Steal the ready list, and re-init the original one to the
	 * empty list. Also, set ep->ovflist to NULL so that events
	 * happening while looping w/out locks, are not lost. We cannot
	 * have the poll callback to queue directly on ep->rdllist,
	 * because we want the "sproc" callback to be able to do it
	 * in a lockless way.
	 */
	spin_lock_irqsave(&ep->lock, flags);
	list_splice_init(&ep->rdllist, &txlist);
	ep->ovflist = NULL;
	spin_unlock_irqrestore(&ep->lock, flags);

	/*
	 * Now call the callback function.
	 */
	error = (*sproc)(ep, &txlist, priv);

	spin_lock_irqsave(&ep->lock, flags);
	/*
	 * During the time we spent inside the "sproc" callback, some
	 * other events might have been queued by the poll callback.
	 * We re-insert them inside the main ready-list here.
	 */
	for (nepi = ep->ovflist; (epi = nepi) != NULL;
	     nepi = epi->next, epi->next = EP_UNACTIVE_PTR) {
		/*
		 * We need to check if the item is already in the list.
		 * During the "sproc" callback execution time, items are
		 * queued into ->ovflist but the "txlist" might already
		 * contain them, and the list_splice() below takes care of them.
		 */
		if (!ep_is_linked(&epi->rdllink)) {
			list_add_tail(&epi->rdllink, &ep->rdllist);
			ep_pm_stay_awake(epi);
		}
	}
	/*
	 * We need to set back ep->ovflist to EP_UNACTIVE_PTR, so that after
	 * releasing the lock, events will be queued in the normal way inside
	 * ep->rdllist.
	 */
	ep->ovflist = EP_UNACTIVE_PTR;

	/*
	 * Quickly re-inject items left on "txlist".
	 */
	list_splice(&txlist, &ep->rdllist);
	__pm_relax(ep->ws);

	if (!list_empty(&ep->rdllist)) {
		/*
		 * Wake up (if active) both the eventpoll wait list and
		 * the ->poll() wait list (delayed after we release the lock).
		 */
		if (waitqueue_active(&ep->wq))
			wake_up_locked(&ep->wq);
		if (waitqueue_active(&ep->poll_wait))
			pwake++;
	}
	spin_unlock_irqrestore(&ep->lock, flags);

	if (!ep_locked)
		mutex_unlock(&ep->mtx);

	/* We have to call this outside the lock */
	if (pwake)
		ep_poll_safewake(&ep->poll_wait);

	return error;
}

static void epi_rcu_free(struct rcu_head *head)
{
	struct epitem *epi = container_of(head, struct epitem, rcu);
	kmem_cache_free(epi_cache, epi);
}

/*
 * Removes a "struct epitem" from the eventpoll RB tree and deallocates
 * all the associated resources. Must be called with "mtx" held.
 */
static int ep_remove(struct eventpoll *ep, struct epitem *epi)
{
	unsigned long flags;
	struct file *file = epi->ffd.file;

	/*
	 * Removes poll wait queue hooks. We _have_ to do this without holding
	 * the "ep->lock" otherwise a deadlock might occur. This because of the
	 * sequence of the lock acquisition. Here we do "ep->lock" then the wait
	 * queue head lock when unregistering the wait queue. The wakeup callback
	 * will run by holding the wait queue head lock and will call our callback
	 * that will try to get "ep->lock".
	 */
	ep_unregister_pollwait(ep, epi);

	/* Remove the current item from the list of epoll hooks */
	spin_lock(&file->f_lock);
	list_del_rcu(&epi->fllink);
	spin_unlock(&file->f_lock);

	rb_erase(&epi->rbn, &ep->rbr);

	spin_lock_irqsave(&ep->lock, flags);
	if (ep_is_linked(&epi->rdllink))
		list_del_init(&epi->rdllink);
	spin_unlock_irqrestore(&ep->lock, flags);

	wakeup_source_unregister(ep_wakeup_source(epi));
	/*
	 * At this point it is safe to free the eventpoll item. Use the union
	 * field epi->rcu, since we are trying to minimize the size of
	 * 'struct epitem'. The 'rbn' field is no longer in use. Protected by
	 * ep->mtx. The rcu read side, reverse_path_check_proc(), does not make
	 * use of the rbn field.
	 */
	call_rcu(&epi->rcu, epi_rcu_free);

	atomic_long_dec(&ep->user->epoll_watches);

	return 0;
}

static void ep_free(struct eventpoll *ep)
{
	struct rb_node *rbp;
	struct epitem *epi;

	/* We need to release all tasks waiting for these file */
	if (waitqueue_active(&ep->poll_wait))
		ep_poll_safewake(&ep->poll_wait);

	/*
	 * We need to lock this because we could be hit by
	 * eventpoll_release_file() while we're freeing the "struct eventpoll".
	 * We do not need to hold "ep->mtx" here because the epoll file
	 * is on the way to be removed and no one has references to it
	 * anymore. The only hit might come from eventpoll_release_file() but
	 * holding "epmutex" is sufficient here.
	 */
	mutex_lock(&epmutex);

	/*
	 * Walks through the whole tree by unregistering poll callbacks.
	 */
	for (rbp = rb_first(&ep->rbr); rbp; rbp = rb_next(rbp)) {
		epi = rb_entry(rbp, struct epitem, rbn);

		ep_unregister_pollwait(ep, epi);
		cond_resched();
	}

	/*
	 * Walks through the whole tree by freeing each "struct epitem". At this
	 * point we are sure no poll callbacks will be lingering around, and also by
	 * holding "epmutex" we can be sure that no file cleanup code will hit
	 * us during this operation. So we can avoid the lock on "ep->lock".
	 * We do not need to lock ep->mtx, either, we only do it to prevent
	 * a lockdep warning.
	 */
	mutex_lock(&ep->mtx);
	while ((rbp = rb_first(&ep->rbr)) != NULL) {
		epi = rb_entry(rbp, struct epitem, rbn);
		ep_remove(ep, epi);
		cond_resched();
	}
	mutex_unlock(&ep->mtx);

	mutex_unlock(&epmutex);
	mutex_destroy(&ep->mtx);
	free_uid(ep->user);
	wakeup_source_unregister(ep->ws);
	kfree(ep);
}

static int ep_eventpoll_release(struct inode *inode, struct file *file)
{
	struct eventpoll *ep = file->private_data;

	if (ep)
		ep_free(ep);

	return 0;
}

static inline unsigned int ep_item_poll(struct epitem *epi, poll_table *pt)
{
	pt->_key = epi->events;

	return epi->ffd.file->f_op->poll(epi->ffd.file, pt) & epi->events;
}

static int ep_read_events_proc(struct eventpoll *ep, struct list_head *head,
			       void *priv)
{
	struct epitem *epi, *tmp;
	poll_table pt;

	init_poll_funcptr(&pt, NULL);

	list_for_each_entry_safe(epi, tmp, head, rdllink) {
		if (ep_item_poll(epi, &pt))
			return POLLIN | POLLRDNORM;
		else {
			/*
			 * Item has been dropped into the ready list by the poll
			 * callback, but it's not actually ready, as far as
			 * caller requested events goes. We can remove it here.
			 */
			__pm_relax(ep_wakeup_source(epi));
			list_del_init(&epi->rdllink);
		}
	}

	return 0;
}

static void ep_ptable_queue_proc(struct file *file, wait_queue_head_t *whead,
				 poll_table *pt);

struct readyevents_arg {
	struct eventpoll *ep;
	bool locked;
};

static int ep_poll_readyevents_proc(void *priv, void *cookie, int call_nests)
{
	struct readyevents_arg *arg = priv;

	return ep_scan_ready_list(arg->ep, ep_read_events_proc, NULL,
				  call_nests + 1, arg->locked);
}

static unsigned int ep_eventpoll_poll(struct file *file, poll_table *wait)
{
	int pollflags;
	struct eventpoll *ep = file->private_data;
	struct readyevents_arg arg;

	/*
	 * During ep_insert() we already hold the ep->mtx for the tfile.
	 * Prevent re-aquisition.
	 */
	arg.locked = wait && (wait->_qproc == ep_ptable_queue_proc);
	arg.ep = ep;

	/* Insert inside our poll wait queue */
	poll_wait(file, &ep->poll_wait, wait);

	/*
	 * Proceed to find out if wanted events are really available inside
	 * the ready list. This need to be done under ep_call_nested()
	 * supervision, since the call to f_op->poll() done on listed files
	 * could re-enter here.
	 */
	pollflags = ep_call_nested(&poll_readywalk_ncalls, EP_MAX_NESTS,
				   ep_poll_readyevents_proc, &arg, ep, current);

	return pollflags != -1 ? pollflags : 0;
}

#ifdef CONFIG_PROC_FS
static int ep_show_fdinfo(struct seq_file *m, struct file *f)
{
	struct eventpoll *ep = f->private_data;
	struct rb_node *rbp;
	int ret = 0;

	mutex_lock(&ep->mtx);
	for (rbp = rb_first(&ep->rbr); rbp; rbp = rb_next(rbp)) {
		struct epitem *epi = rb_entry(rbp, struct epitem, rbn);

		ret = seq_printf(m, "tfd: %8d events: %8x data: %16llx\n",
				 epi->ffd.fd, epi->events,
				 (long long)epi->ident);
		if (ret)
			break;
	}
	mutex_unlock(&ep->mtx);

	return ret;
}
#endif

static ssize_t ep_eventpoll_write(struct file *file, const char __user *buf,
				  size_t bufsz, loff_t *pos);

static ssize_t ep_eventpoll_read(struct file *file, char __user *buf,
				 size_t bufsz, loff_t *pos);

/* File callbacks that implement the eventpoll file behaviour */
static const struct file_operations eventpoll_fops = {
#ifdef CONFIG_PROC_FS
	.show_fdinfo	= ep_show_fdinfo,
#endif
	.release	= ep_eventpoll_release,
	.poll		= ep_eventpoll_poll,
	.read		= ep_eventpoll_read,
	.write		= ep_eventpoll_write,
	.llseek		= noop_llseek,
};

/*
 * This is called from eventpoll_release() to unlink files from the eventpoll
 * interface. We need to have this facility to cleanup correctly files that are
 * closed without being removed from the eventpoll interface.
 */
void eventpoll_release_file(struct file *file)
{
	struct eventpoll *ep;
	struct epitem *epi;

	/*
	 * We don't want to get "file->f_lock" because it is not
	 * necessary. It is not necessary because we're in the "struct file"
	 * cleanup path, and this means that no one is using this file anymore.
	 * So, for example, epoll_ctl() cannot hit here since if we reach this
	 * point, the file counter already went to zero and fget() would fail.
	 * The only hit might come from ep_free() but by holding the mutex
	 * will correctly serialize the operation. We do need to acquire
	 * "ep->mtx" after "epmutex" because ep_remove() requires it when called
	 * from anywhere but ep_free().
	 *
	 * Besides, ep_remove() acquires the lock, so we can't hold it here.
	 */
	mutex_lock(&epmutex);
	list_for_each_entry_rcu(epi, &file->f_ep_links, fllink) {
		ep = epi->ep;
		mutex_lock_nested(&ep->mtx, 0);
		ep_remove(ep, epi);
		mutex_unlock(&ep->mtx);
	}
	mutex_unlock(&epmutex);
}

static int ep_alloc(struct eventpoll **pep)
{
	int error;
	struct user_struct *user;
	struct eventpoll *ep;

	user = get_current_user();
	error = -ENOMEM;
	ep = kzalloc(sizeof(*ep), GFP_KERNEL);
	if (unlikely(!ep))
		goto free_uid;

	spin_lock_init(&ep->lock);
	mutex_init(&ep->mtx);
	init_waitqueue_head(&ep->wq);
	init_waitqueue_head(&ep->poll_wait);
	INIT_LIST_HEAD(&ep->rdllist);
	ep->rbr = RB_ROOT;
	ep->ovflist = EP_UNACTIVE_PTR;
	ep->user = user;

	*pep = ep;

	return 0;

free_uid:
	free_uid(user);
	return error;
}

/*
 * Search the file inside the eventpoll tree. The RB tree operations
 * are protected by the "mtx" mutex, and ep_find() must be called with
 * "mtx" held.
 */
static struct epitem *ep_find(struct eventpoll *ep, struct file *file, int fd)
{
	int kcmp;
	struct rb_node *rbp;
	struct epitem *epi, *epir = NULL;
	struct epoll_filefd ffd;

	ep_set_ffd(&ffd, file, fd);
	for (rbp = ep->rbr.rb_node; rbp; ) {
		epi = rb_entry(rbp, struct epitem, rbn);
		kcmp = ep_cmp_ffd(&ffd, &epi->ffd);
		if (kcmp > 0)
			rbp = rbp->rb_right;
		else if (kcmp < 0)
			rbp = rbp->rb_left;
		else {
			epir = epi;
			break;
		}
	}

	return epir;
}

/*
 * This is the callback that is passed to the wait queue wakeup
 * mechanism. It is called by the stored file descriptors when they
 * have events to report.
 */
static int ep_poll_callback(wait_queue_t *wait, unsigned mode, int sync, void *key)
{
	int pwake = 0;
	unsigned long flags;
	struct epitem *epi = ep_item_from_wait(wait);
	struct eventpoll *ep = epi->ep;

	if ((unsigned long)key & POLLFREE) {
		ep_pwq_from_wait(wait)->whead = NULL;
		/*
		 * whead = NULL above can race with ep_remove_wait_queue()
		 * which can do another remove_wait_queue() after us, so we
		 * can't use __remove_wait_queue(). whead->lock is held by
		 * the caller.
		 */
		list_del_init(&wait->task_list);
	}

	spin_lock_irqsave(&ep->lock, flags);

	/*
	 * If the event mask does not contain any poll(2) event, we consider the
	 * descriptor to be disabled. This condition is likely the effect of the
	 * EPOLLONESHOT bit that disables the descriptor when an event is received,
	 * until the next EPOLL_CTL_MOD will be issued.
	 */
	if (!(epi->events & ~EP_PRIVATE_BITS))
		goto out_unlock;

	/*
	 * Check the events coming with the callback. At this stage, not
	 * every device reports the events in the "key" parameter of the
	 * callback. We need to be able to handle both cases here, hence the
	 * test for "key" != NULL before the event match test.
	 */
	if (key && !((unsigned long) key & epi->events))
		goto out_unlock;

	/*
	 * If we are transferring events to userspace, we can hold no locks
	 * (because we're accessing user memory, and because of linux f_op->poll()
	 * semantics). All the events that happen during that period of time are
	 * chained in ep->ovflist and requeued later on.
	 */
	if (unlikely(ep->ovflist != EP_UNACTIVE_PTR)) {
		if (epi->next == EP_UNACTIVE_PTR) {
			epi->next = ep->ovflist;
			ep->ovflist = epi;
			if (epi->ws) {
				/*
				 * Activate ep->ws since epi->ws may get
				 * deactivated at any time.
				 */
				__pm_stay_awake(ep->ws);
			}

		}
		goto out_unlock;
	}

	/* If this file is already in the ready list we exit soon */
	if (!ep_is_linked(&epi->rdllink)) {
		list_add_tail(&epi->rdllink, &ep->rdllist);
		ep_pm_stay_awake_rcu(epi);
	}

	/*
	 * Wake up ( if active ) both the eventpoll wait list and the ->poll()
	 * wait list.
	 */
	if (waitqueue_active(&ep->wq))
		wake_up_locked(&ep->wq);
	if (waitqueue_active(&ep->poll_wait))
		pwake++;

out_unlock:
	spin_unlock_irqrestore(&ep->lock, flags);

	/* We have to call this outside the lock */
	if (pwake)
		ep_poll_safewake(&ep->poll_wait);

	return 1;
}

/*
 * This is the callback that is used to add our wait queue to the
 * target file wakeup lists.
 */
static void ep_ptable_queue_proc(struct file *file, wait_queue_head_t *whead,
				 poll_table *pt)
{
	struct epitem *epi = ep_item_from_epqueue(pt);
	struct eppoll_entry *pwq;

	if (epi->nwait >= 0 && (pwq = kmem_cache_alloc(pwq_cache, GFP_KERNEL))) {
		init_waitqueue_func_entry(&pwq->wait, ep_poll_callback);
		pwq->whead = whead;
		pwq->base = epi;
		add_wait_queue(whead, &pwq->wait);
		list_add_tail(&pwq->llink, &epi->pwqlist);
		epi->nwait++;
	} else {
		/* We have to signal that an error occurred */
		epi->nwait = -1;
	}
}

static void ep_rbtree_insert(struct eventpoll *ep, struct epitem *epi)
{
	int kcmp;
	struct rb_node **p = &ep->rbr.rb_node, *parent = NULL;
	struct epitem *epic;

	while (*p) {
		parent = *p;
		epic = rb_entry(parent, struct epitem, rbn);
		kcmp = ep_cmp_ffd(&epi->ffd, &epic->ffd);
		if (kcmp > 0)
			p = &parent->rb_right;
		else
			p = &parent->rb_left;
	}
	rb_link_node(&epi->rbn, parent, p);
	rb_insert_color(&epi->rbn, &ep->rbr);
}



#define PATH_ARR_SIZE 5
/*
 * These are the number paths of length 1 to 5, that we are allowing to emanate
 * from a single file of interest. For example, we allow 1000 paths of length
 * 1, to emanate from each file of interest. This essentially represents the
 * potential wakeup paths, which need to be limited in order to avoid massive
 * uncontrolled wakeup storms. The common use case should be a single ep which
 * is connected to n file sources. In this case each file source has 1 path
 * of length 1. Thus, the numbers below should be more than sufficient. These
 * path limits are enforced during an EPOLL_CTL_ADD operation, since a modify
 * and delete can't add additional paths. Protected by the epmutex.
 */
static const int path_limits[PATH_ARR_SIZE] = { 1000, 500, 100, 50, 10 };
static int path_count[PATH_ARR_SIZE];

static int path_count_inc(int nests)
{
	/* Allow an arbitrary number of depth 1 paths */
	if (nests == 0)
		return 0;

	if (++path_count[nests] > path_limits[nests])
		return -1;
	return 0;
}

static void path_count_init(void)
{
	int i;

	for (i = 0; i < PATH_ARR_SIZE; i++)
		path_count[i] = 0;
}

static int reverse_path_check_proc(void *priv, void *cookie, int call_nests)
{
	int error = 0;
	struct file *file = priv;
	struct file *child_file;
	struct epitem *epi;

	/* CTL_DEL can remove links here, but that can't increase our count */
	rcu_read_lock();
	list_for_each_entry_rcu(epi, &file->f_ep_links, fllink) {
		child_file = epi->ep->file;
		if (is_file_epoll(child_file)) {
			if (list_empty(&child_file->f_ep_links)) {
				if (path_count_inc(call_nests)) {
					error = -1;
					break;
				}
			} else {
				error = ep_call_nested(&poll_loop_ncalls,
							EP_MAX_NESTS,
							reverse_path_check_proc,
							child_file, child_file,
							current);
			}
			if (error != 0)
				break;
		} else {
			printk(KERN_ERR "reverse_path_check_proc: "
				"file is not an ep!\n");
		}
	}
	rcu_read_unlock();
	return error;
}

/**
 * reverse_path_check - The tfile_check_list is list of file *, which have
 *                      links that are proposed to be newly added. We need to
 *                      make sure that those added links don't add too many
 *                      paths such that we will spend all our time waking up
 *                      eventpoll objects.
 *
 * Returns: Returns zero if the proposed links don't create too many paths,
 *	    -1 otherwise.
 */
static int reverse_path_check(void)
{
	int error = 0;
	struct file *current_file;

	/* let's call this for all tfiles */
	list_for_each_entry(current_file, &tfile_check_list, f_tfile_llink) {
		path_count_init();
		error = ep_call_nested(&poll_loop_ncalls, EP_MAX_NESTS,
					reverse_path_check_proc, current_file,
					current_file, current);
		if (error)
			break;
	}
	return error;
}

static int ep_create_wakeup_source(struct epitem *epi)
{
	const char *name;
	struct wakeup_source *ws;

	if (!epi->ep->ws) {
		epi->ep->ws = wakeup_source_register("eventpoll");
		if (!epi->ep->ws)
			return -ENOMEM;
	}

	name = epi->ffd.file->f_path.dentry->d_name.name;
	ws = wakeup_source_register(name);

	if (!ws)
		return -ENOMEM;
	rcu_assign_pointer(epi->ws, ws);

	return 0;
}

/* rare code path, only used when EPOLL_CTL_MOD removes a wakeup source */
static noinline void ep_destroy_wakeup_source(struct epitem *epi)
{
	struct wakeup_source *ws = ep_wakeup_source(epi);

	RCU_INIT_POINTER(epi->ws, NULL);

	/*
	 * wait for ep_pm_stay_awake_rcu to finish, synchronize_rcu is
	 * used internally by wakeup_source_remove, too (called by
	 * wakeup_source_unregister), so we cannot use call_rcu
	 */
	synchronize_rcu();
	wakeup_source_unregister(ws);
}

/*
 * Must be called with "mtx" held.
 */
<<<<<<< HEAD
static int ep_insert(struct eventpoll *ep, long long ident, int events,
		     struct file *tfile, int fd)
=======
static int ep_insert(struct eventpoll *ep, struct epoll_event *event,
		     struct file *tfile, int fd, int full_check)
>>>>>>> 8b6d79f5
{
	int error, revents, pwake = 0;
	unsigned long flags;
	long user_watches;
	struct epitem *epi;
	struct ep_pqueue epq;

	user_watches = atomic_long_read(&ep->user->epoll_watches);
	if (unlikely(user_watches >= max_user_watches))
		return -ENOSPC;
	if (!(epi = kmem_cache_alloc(epi_cache, GFP_KERNEL)))
		return -ENOMEM;

	/* Item initialization follow here ... */
	INIT_LIST_HEAD(&epi->rdllink);
	INIT_LIST_HEAD(&epi->fllink);
	INIT_LIST_HEAD(&epi->pwqlist);
	epi->ep = ep;
	ep_set_ffd(&epi->ffd, tfile, fd);
	epi->ident = ident;
	epi->events = events;
	epi->nwait = 0;
	epi->next = EP_UNACTIVE_PTR;
	if (epi->events & EPOLLWAKEUP) {
		error = ep_create_wakeup_source(epi);
		if (error)
			goto error_create_wakeup_source;
	} else {
		RCU_INIT_POINTER(epi->ws, NULL);
	}

	/* Initialize the poll table using the queue callback */
	epq.epi = epi;
	init_poll_funcptr(&epq.pt, ep_ptable_queue_proc);

	/*
	 * Attach the item to the poll hooks and get current event bits.
	 * We can safely use the file* here because its usage count has
	 * been increased by the caller of this function. Note that after
	 * this operation completes, the poll callback can start hitting
	 * the new item.
	 */
	revents = ep_item_poll(epi, &epq.pt);

	/*
	 * We have to check if something went wrong during the poll wait queue
	 * install process. Namely an allocation for a wait queue failed due
	 * high memory pressure.
	 */
	error = -ENOMEM;
	if (epi->nwait < 0)
		goto error_unregister;

	/* Add the current item to the list of active epoll hook for this file */
	spin_lock(&tfile->f_lock);
	list_add_tail_rcu(&epi->fllink, &tfile->f_ep_links);
	spin_unlock(&tfile->f_lock);

	/*
	 * Add the current item to the RB tree. All RB tree operations are
	 * protected by "mtx", and ep_insert() is called with "mtx" held.
	 */
	ep_rbtree_insert(ep, epi);

	/* now check if we've created too many backpaths */
	error = -EINVAL;
	if (full_check && reverse_path_check())
		goto error_remove_epi;

	/* We have to drop the new item inside our item list to keep track of it */
	spin_lock_irqsave(&ep->lock, flags);

	/* If the file is already "ready" we drop it inside the ready list */
	if ((revents & events) && !ep_is_linked(&epi->rdllink)) {
		list_add_tail(&epi->rdllink, &ep->rdllist);
		ep_pm_stay_awake(epi);

		/* Notify waiting tasks that events are available */
		if (waitqueue_active(&ep->wq))
			wake_up_locked(&ep->wq);
		if (waitqueue_active(&ep->poll_wait))
			pwake++;
	}

	spin_unlock_irqrestore(&ep->lock, flags);

	atomic_long_inc(&ep->user->epoll_watches);

	/* We have to call this outside the lock */
	if (pwake)
		ep_poll_safewake(&ep->poll_wait);

	return 0;

error_remove_epi:
	spin_lock(&tfile->f_lock);
	list_del_rcu(&epi->fllink);
	spin_unlock(&tfile->f_lock);

	rb_erase(&epi->rbn, &ep->rbr);

error_unregister:
	ep_unregister_pollwait(ep, epi);

	/*
	 * We need to do this because an event could have been arrived on some
	 * allocated wait queue. Note that we don't care about the ep->ovflist
	 * list, since that is used/cleaned only inside a section bound by "mtx".
	 * And ep_insert() is called with "mtx" held.
	 */
	spin_lock_irqsave(&ep->lock, flags);
	if (ep_is_linked(&epi->rdllink))
		list_del_init(&epi->rdllink);
	spin_unlock_irqrestore(&ep->lock, flags);

	wakeup_source_unregister(ep_wakeup_source(epi));

error_create_wakeup_source:
	kmem_cache_free(epi_cache, epi);

	return error;
}

/*
 * Modify the interest event mask by dropping an event if the new mask
 * has a match in the current file status. Must be called with "mtx" held.
 */
static int ep_modify(struct eventpoll *ep, struct epitem *epi, long long ident, int events)
{
	int pwake = 0;
	unsigned int revents;
	poll_table pt;

	init_poll_funcptr(&pt, NULL);

	/*
	 * Set the new event interest mask before calling f_op->poll();
	 * otherwise we might miss an event that happens between the
	 * f_op->poll() call and the new event set registering.
	 */
	epi->events = events; /* need barrier below */
	epi->ident = ident; /* protected by mtx */
	if (epi->events & EPOLLWAKEUP) {
		if (!ep_has_wakeup_source(epi))
			ep_create_wakeup_source(epi);
	} else if (ep_has_wakeup_source(epi)) {
		ep_destroy_wakeup_source(epi);
	}

	/*
	 * The following barrier has two effects:
	 *
	 * 1) Flush epi changes above to other CPUs.  This ensures
	 *    we do not miss events from ep_poll_callback if an
	 *    event occurs immediately after we call f_op->poll().
	 *    We need this because we did not take ep->lock while
	 *    changing epi above (but ep_poll_callback does take
	 *    ep->lock).
	 *
	 * 2) We also need to ensure we do not miss _past_ events
	 *    when calling f_op->poll().  This barrier also
	 *    pairs with the barrier in wq_has_sleeper (see
	 *    comments for wq_has_sleeper).
	 *
	 * This barrier will now guarantee ep_poll_callback or f_op->poll
	 * (or both) will notice the readiness of an item.
	 */
	smp_mb();

	/*
	 * Get current event bits. We can safely use the file* here because
	 * its usage count has been increased by the caller of this function.
	 */
	revents = ep_item_poll(epi, &pt);

	/*
	 * If the item is "hot" and it is not registered inside the ready
	 * list, push it inside.
	 */
	if (revents & events) {
		spin_lock_irq(&ep->lock);
		if (!ep_is_linked(&epi->rdllink)) {
			list_add_tail(&epi->rdllink, &ep->rdllist);
			ep_pm_stay_awake(epi);

			/* Notify waiting tasks that events are available */
			if (waitqueue_active(&ep->wq))
				wake_up_locked(&ep->wq);
			if (waitqueue_active(&ep->poll_wait))
				pwake++;
		}
		spin_unlock_irq(&ep->lock);
	}

	/* We have to call this outside the lock */
	if (pwake)
		ep_poll_safewake(&ep->poll_wait);

	return 0;
}

static int ep_send_events_proc(struct eventpoll *ep, struct list_head *head,
			       void *priv)
{
	struct ep_send_events_data *esed = priv;
	int eventcnt;
	unsigned int revents;
	struct epitem *epi;
	struct epoll_event __user *uevent;
	struct wakeup_source *ws;
	poll_table pt;

	init_poll_funcptr(&pt, NULL);

	/*
	 * We can loop without lock because we are passed a task private list.
	 * Items cannot vanish during the loop because ep_scan_ready_list() is
	 * holding "mtx" during this call.
	 */
	for (eventcnt = 0, uevent = esed->events;
	     !list_empty(head) && eventcnt < esed->maxevents;) {
		epi = list_first_entry(head, struct epitem, rdllink);

		/*
		 * Activate ep->ws before deactivating epi->ws to prevent
		 * triggering auto-suspend here (in case we reactive epi->ws
		 * below).
		 *
		 * This could be rearranged to delay the deactivation of epi->ws
		 * instead, but then epi->ws would temporarily be out of sync
		 * with ep_is_linked().
		 */
		ws = ep_wakeup_source(epi);
		if (ws) {
			if (ws->active)
				__pm_stay_awake(ep->ws);
			__pm_relax(ws);
		}

		list_del_init(&epi->rdllink);

		revents = ep_item_poll(epi, &pt);

		/*
		 * If the event mask intersect the caller-requested one,
		 * deliver the event to userspace. Again, ep_scan_ready_list()
		 * is holding "mtx", so no operations coming from userspace
		 * can change the item.
		 */
		if (revents) {
			if (__put_user(revents, &uevent->events) ||
			    __put_user(epi->ident, &uevent->data)) {
				list_add(&epi->rdllink, head);
				ep_pm_stay_awake(epi);
				return eventcnt ? eventcnt : -EFAULT;
			}
			eventcnt++;
			uevent++;
			if (epi->events & EPOLLONESHOT)
				epi->events &= EP_PRIVATE_BITS;
			else if (!(epi->events & EPOLLET)) {
				/*
				 * If this file has been added with Level
				 * Trigger mode, we need to insert back inside
				 * the ready list, so that the next call to
				 * epoll_wait() will check again the events
				 * availability. At this point, no one can insert
				 * into ep->rdllist besides us. The epoll_ctl()
				 * callers are locked out by
				 * ep_scan_ready_list() holding "mtx" and the
				 * poll callback will queue them in ep->ovflist.
				 */
				list_add_tail(&epi->rdllink, &ep->rdllist);
				ep_pm_stay_awake(epi);
			}
		}
	}

	return eventcnt;
}

static int ep_send_events(struct eventpoll *ep, void __user *buf, size_t bufsz)
{
	struct ep_send_events_data esed;

	esed.maxevents = bufsz / sizeof(struct epoll_event);
	esed.events = buf;

	return ep_scan_ready_list(ep, ep_send_events_proc, &esed, 0, false);
}

/* 
 * Mostly biolerplate code from ep_send_events_proc(), but much cleaner to put
 * in a separate function.
 */
static int ep_send_epes_proc(struct eventpoll *ep, struct list_head *head,
			     void *priv)
{
	struct ep_send_epes_data *esed = priv;
	unsigned int revents, i;
	struct epitem *epi;
	struct wakeup_source *ws;
	poll_table pt;

	init_poll_funcptr(&pt, NULL);

	/*
	 * We can loop without lock because we are passed a task private list.
	 * Items cannot vanish during the loop because ep_scan_ready_list() is
	 * holding "mtx" during this call.
	 */
	for (i = 0; !list_empty(head) && i < esed->max; ++i) {
		epi = list_first_entry(head, struct epitem, rdllink);

		/*
		 * Activate ep->ws before deactivating epi->ws to prevent
		 * triggering auto-suspend here (in case we reactive epi->ws
		 * below).
		 *
		 * This could be rearranged to delay the deactivation of epi->ws
		 * instead, but then epi->ws would temporarily be out of sync
		 * with ep_is_linked().
		 */
		ws = ep_wakeup_source(epi);
		if (ws) {
			if (ws->active)
				__pm_stay_awake(ep->ws);
			__pm_relax(ws);
		}

		list_del_init(&epi->rdllink);

		revents = ep_item_poll(epi, &pt);

		/*
		 * If the event mask intersect the caller-requested one,
		 * deliver the event to userspace. Again, ep_scan_ready_list()
		 * is holding "mtx", so no operations coming from userspace
		 * can change the item.
		 */
		if (revents) {
			if (__put_user(revents, &esed->epes[i].ep_events) ||
			    __put_user(epi->ident, &esed->epes[i].ep_ident) ||
			    __put_user(epi->ffd.fd, &esed->epes[i].ep_fildes)) {
				list_add(&epi->rdllink, head);
				ep_pm_stay_awake(epi);
				return i ? i : -EFAULT;
			}
			if (epi->events & EPOLLONESHOT)
				epi->events &= EP_PRIVATE_BITS;
			else if (!(epi->events & EPOLLET)) {
				/*
				 * If this file has been added with Level
				 * Trigger mode, we need to insert back inside
				 * the ready list, so that the next call to
				 * epoll_wait() will check again the events
				 * availability. At this point, no one can insert
				 * into ep->rdllist besides us. The epoll_ctl()
				 * callers are locked out by
				 * ep_scan_ready_list() holding "mtx" and the
				 * poll callback will queue them in ep->ovflist.
				 */
				list_add_tail(&epi->rdllink, &ep->rdllist);
				ep_pm_stay_awake(epi);
			}
		}
	}

	return i;
}

static int ep_send_epes(struct eventpoll *ep, void __user *buf, size_t bufsz)
{
	struct ep_send_epes_data esed = { .max = bufsz / sizeof(struct epoll),
					  .epes = buf };
	return ep_scan_ready_list(ep, ep_send_epes_proc, &esed, 0);
}

static inline struct timespec ep_set_mstimeout(long ms)
{
	struct timespec now, ts = {
		.tv_sec = ms / MSEC_PER_SEC,
		.tv_nsec = NSEC_PER_MSEC * (ms % MSEC_PER_SEC),
	};

	ktime_get_ts(&now);
	return timespec_add_safe(now, ts);
}

/**
 * ep_poll - Retrieves ready events, and delivers them to the caller supplied
 *           event buffer.
 *
 * @ep: Pointer to the eventpoll context.
 * @events: Pointer to the userspace buffer where the ready events should be
 *          stored.
 * @maxevents: Size (in terms of number of events) of the caller event buffer.
 * @timeout: Maximum timeout for the ready events fetch operation, in
 *           milliseconds. If the @timeout is zero, the function will not block,
 *           while if the @timeout is less than zero, the function will block
 *           until at least one event has been retrieved (or an error
 *           occurred).
 * @sender: Function to call to send ready events to userspace.
 *
 * Returns: Returns the number of ready events which have been fetched, or an
 *          error code, in case of error.
 */
static int ep_poll(struct eventpoll *ep, void __user *buffer, size_t length,
		   long timeout, int (*sender)(struct eventpoll *,
		   			       void __user *, size_t))
{
	int res = 0, eavail, timed_out = 0;
	unsigned long flags;
	long slack = 0;
	wait_queue_t wait;
	ktime_t expires, *to = NULL;

	if (timeout > 0) {
		struct timespec end_time = ep_set_mstimeout(timeout);

		slack = select_estimate_accuracy(&end_time);
		to = &expires;
		*to = timespec_to_ktime(end_time);
	} else if (timeout == 0) {
		/*
		 * Avoid the unnecessary trip to the wait queue loop, if the
		 * caller specified a non blocking operation.
		 */
		timed_out = 1;
		spin_lock_irqsave(&ep->lock, flags);
		goto check_events;
	}

fetch_events:
	spin_lock_irqsave(&ep->lock, flags);

	if (!ep_events_available(ep)) {
		/*
		 * We don't have any available event to return to the caller.
		 * We need to sleep here, and we will be wake up by
		 * ep_poll_callback() when events will become available.
		 */
		init_waitqueue_entry(&wait, current);
		__add_wait_queue_exclusive(&ep->wq, &wait);

		for (;;) {
			/*
			 * We don't want to sleep if the ep_poll_callback() sends us
			 * a wakeup in between. That's why we set the task state
			 * to TASK_INTERRUPTIBLE before doing the checks.
			 */
			set_current_state(TASK_INTERRUPTIBLE);
			if (ep_events_available(ep) || timed_out)
				break;
			if (signal_pending(current)) {
				res = -EINTR;
				break;
			}

			spin_unlock_irqrestore(&ep->lock, flags);
			if (!schedule_hrtimeout_range(to, slack, HRTIMER_MODE_ABS))
				timed_out = 1;

			spin_lock_irqsave(&ep->lock, flags);
		}
		__remove_wait_queue(&ep->wq, &wait);

		set_current_state(TASK_RUNNING);
	}
check_events:
	/* Is it worth to try to dig for events ? */
	eavail = ep_events_available(ep);

	spin_unlock_irqrestore(&ep->lock, flags);

	/*
	 * Try to transfer events to user space. In case we get 0 events and
	 * there's still timeout left over, we go trying again in search of
	 * more luck.
	 */
	if (!res && eavail &&
	    !(res = sender(ep, buffer, length)) && !timed_out)
		goto fetch_events;

	return res;
}

/**
 * ep_loop_check_proc - Callback function to be passed to the @ep_call_nested()
 *                      API, to verify that adding an epoll file inside another
 *                      epoll structure, does not violate the constraints, in
 *                      terms of closed loops, or too deep chains (which can
 *                      result in excessive stack usage).
 *
 * @priv: Pointer to the epoll file to be currently checked.
 * @cookie: Original cookie for this call. This is the top-of-the-chain epoll
 *          data structure pointer.
 * @call_nests: Current dept of the @ep_call_nested() call stack.
 *
 * Returns: Returns zero if adding the epoll @file inside current epoll
 *          structure @ep does not violate the constraints, or -1 otherwise.
 */
static int ep_loop_check_proc(void *priv, void *cookie, int call_nests)
{
	int error = 0;
	struct file *file = priv;
	struct eventpoll *ep = file->private_data;
	struct eventpoll *ep_tovisit;
	struct rb_node *rbp;
	struct epitem *epi;

	mutex_lock_nested(&ep->mtx, call_nests + 1);
	ep->visited = 1;
	list_add(&ep->visited_list_link, &visited_list);
	for (rbp = rb_first(&ep->rbr); rbp; rbp = rb_next(rbp)) {
		epi = rb_entry(rbp, struct epitem, rbn);
		if (unlikely(is_file_epoll(epi->ffd.file))) {
			ep_tovisit = epi->ffd.file->private_data;
			if (ep_tovisit->visited)
				continue;
			error = ep_call_nested(&poll_loop_ncalls, EP_MAX_NESTS,
					ep_loop_check_proc, epi->ffd.file,
					ep_tovisit, current);
			if (error != 0)
				break;
		} else {
			/*
			 * If we've reached a file that is not associated with
			 * an ep, then we need to check if the newly added
			 * links are going to add too many wakeup paths. We do
			 * this by adding it to the tfile_check_list, if it's
			 * not already there, and calling reverse_path_check()
			 * during ep_insert().
			 */
			if (list_empty(&epi->ffd.file->f_tfile_llink))
				list_add(&epi->ffd.file->f_tfile_llink,
					 &tfile_check_list);
		}
	}
	mutex_unlock(&ep->mtx);

	return error;
}

/**
 * ep_loop_check - Performs a check to verify that adding an epoll file (@file)
 *                 another epoll file (represented by @ep) does not create
 *                 closed loops or too deep chains.
 *
 * @ep: Pointer to the epoll private data structure.
 * @file: Pointer to the epoll file to be checked.
 *
 * Returns: Returns zero if adding the epoll @file inside current epoll
 *          structure @ep does not violate the constraints, or -1 otherwise.
 */
static int ep_loop_check(struct eventpoll *ep, struct file *file)
{
	int ret;
	struct eventpoll *ep_cur, *ep_next;

	ret = ep_call_nested(&poll_loop_ncalls, EP_MAX_NESTS,
			      ep_loop_check_proc, file, ep, current);
	/* clear visited list */
	list_for_each_entry_safe(ep_cur, ep_next, &visited_list,
							visited_list_link) {
		ep_cur->visited = 0;
		list_del(&ep_cur->visited_list_link);
	}
	return ret;
}

static void clear_tfile_check_list(void)
{
	struct file *file;

	/* first clear the tfile_check_list */
	while (!list_empty(&tfile_check_list)) {
		file = list_first_entry(&tfile_check_list, struct file,
					f_tfile_llink);
		list_del_init(&file->f_tfile_llink);
	}
	INIT_LIST_HEAD(&tfile_check_list);
}

/**
 *
 * ep_eventpoll_write - Create, remove, or modify events to poll for. The epoll
 *			file distinguishes between events by file descriptor,
 *			but it will also store a user-defined identifier along
 *			with it. To modify an existing event, simply set ->ep_fd
 *			to the target file desciptor and set ->ep_id and
 *			->ep_io to whatever values you wish to change them to.
 *			To remove an event, set ->ep_fd to the relevant file
 *			descriptor and clear ->ep_io.
 *
 * @file: The epoll file being acted upon.
 * @buf: Array of 'struct epoll' entries, to be inserted, modified, or removed
 *	 from the epoll file depending on their contents.
 * @bufsz: Number of 'struct epoll' entries in buffer times the size of the
 *	   structure.
 * @pos: Ignored, epoll files behave like character devices.
 *
 * Returns: The number of bytes from the userspace buffer successfully processed
 *	    or an error code if the buffer is ill-aligned inaccessible
 *	    (nothing will have been processed).
 */
static ssize_t ep_eventpoll_write(struct file *file, const char __user *buf,
				  size_t bufsz, loff_t *pos)
{
	struct eventpoll *ep = file->private_data;
	struct epitem *epi;
	struct file *target;
	const struct epoll __user *epes = (const struct epoll __user *)buf;
	struct epoll epe;
	size_t num = bufsz / sizeof(struct epoll); /* Ignore any extra */
	int i;

	for (i = 0; i < num; ++i) {

		if (copy_from_user(&epe, &epes[i], sizeof(struct epoll)))
			return i ? i : -EFAULT;

		target = fget(epe.ep_fildes);
		if (target < 0)
			goto out;

		/* The target file descriptor must support poll */
		if (!target->f_op || !target->f_op->poll)
			goto out_fput;

		/* Check if EPOLLWAKEUP is allowed */
		if ((epe.ep_events & EPOLLWAKEUP) && !capable(CAP_BLOCK_SUSPEND))
			epe.ep_events &= ~EPOLLWAKEUP;

		/* We do not permit adding an epoll file descriptor inside itself. */
		if (target == file)
			goto out_fput;

		/*
		 * When we insert an epoll file descriptor, inside another epoll file
		 * descriptor, there is the chance of creating closed loops, which are
		 * better handled here, than in more critical paths. While we are
		 * checking for loops we also determine the list of files reachable
		 * and hang them on the tfile_check_list, so we can check that we
		 * haven't created too many possible wakeup paths.
		 *
		 * We need to hold the epmutex across both ep_insert and ep_remove
		 * b/c we want to make sure we are looking at a coherent view of
		 * epoll network.
		 */
		mutex_lock(&epmutex);

		if (is_file_epoll(target)) {
			if (ep_loop_check(ep, target) != 0) {
				clear_tfile_check_list();
				goto out_unlock_epmutex;
			}
		} else
			list_add(&target->f_tfile_llink, &tfile_check_list);


		mutex_lock_nested(&ep->mtx, 0);

		/*
		 * Try to lookup the file inside our RB tree, Since we grabbed "mtx"
		 * above, we can be sure to be able to use the item looked up by
		 * ep_find() till we release the mutex.
		 */
		epi = ep_find(ep, target, epe.ep_fildes);

		/*
		 * If the file's event isn't triggered by anything, it needs to
		 * be removed from the red-black tree. Otherwise, the file's
		 * event needs to be modified if it altready exists or created
		 * if not.
		 */
		if (!epe.ep_events && epi) {
			if (ep_remove(ep, epi))
				goto out_unlock_epmtx;
		} else if (epe.ep_events && !epi) {
			epe.ep_events |= POLLERR | POLLHUP;
			if (ep_insert(ep, epe.ep_ident, epe.ep_events, target,
				      epe.ep_fildes))
				goto out_unlock_epmtx;
		} else if (epe.ep_events && epi) {
			epe.ep_events |= POLLERR | POLLHUP;
			if (ep_modify(ep, epi, epe.ep_ident, epe.ep_events))
				goto out_unlock_epmtx;
		}

		mutex_unlock(&ep->mtx);

		mutex_unlock(&epmutex);

		fput(target);
	}
	goto out;

out_unlock_epmtx:
	mutex_unlock(&ep->mtx);
out_unlock_epmutex:
	mutex_unlock(&epmutex);
out_fput:
	fput(target);
out:
	return i * sizeof(struct epoll);
}

/**
 *
 * ep_eventpoll_read - Read triggered events from an epoll file, delivered to
 *		       userspace in 'struct epoll' packets. If the provided
 *		       buffer is ill-aligned, 
 *
 * @file: The epoll file to retrieve events from.
 * @buf: Preallocated buffer into which the kernel will store epoll entries. 
 * @bufsz: Size of buffer, which ought to be in multiples of the epoll entry
 *	   structure. If not, the kernel will store as many structs as will
 *	   wholly fit within the provided buffer, not exceeding EP_MAX_EVENTS.
 * @pos: Ignored, epoll behaves like a character device.
 *
 * Returns: The number of triggered epoll entries multiplied by the size of the
 *	    epoll entry structure.
 */
ssize_t ep_eventpoll_read(struct file *file, char __user *buf, size_t bufsz,
			  loff_t *pos)
{
	struct eventpoll *ep = file->private_data;

	/* The event buffer must be of a reasonable size */
	if (bufsz / sizeof(struct epoll) == 0 ||
	    bufsz / sizeof(struct epoll) > EP_MAX_EVENTS)
		return -EINVAL;

	/* Verify that the area passed by the user is writeable */
	if (!access_ok(VERIFY_WRITE, buf, bufsz))
		return -EFAULT;

	/* Time to fish for events ... */
	return (ssize_t)ep_poll(file->private_data, buf, bufsz, ep->timeout,
				ep_send_epes) * sizeof(struct epoll);
}

/**
 * ep_make_epoll - Make a new epoll file in the current process's file table.
 *
 * @flags: Optional creation flags.
 * @timeout: Optional default timeout.
 *
 * Returns: Returns the file descriptor of the new epoll or negative error code.
 */
static int ep_make_epoll(int flags, int timeout)
{
	int error, fd;
	struct eventpoll *ep = NULL;
	struct file *file;

	/* Check the EPOLL_* constant for consistency.  */
	BUILD_BUG_ON(EPOLL_CLOEXEC != O_CLOEXEC);

	if (flags & ~EPOLL_CLOEXEC)
		return -EINVAL;

	/*
	 * Create the internal data structure ("struct eventpoll").
	 */
	error = ep_alloc(&ep);
	if (error < 0)
		return error;
	/*
	 * Creates all the items needed to setup an eventpoll file. That is,
	 * a file structure and a free file descriptor.
	 */
	fd = get_unused_fd_flags(O_RDWR | (flags & O_CLOEXEC));
	if (fd < 0) {
		error = fd;
		goto out_free_ep;
	}
	file = anon_inode_getfile("[eventpoll]", &eventpoll_fops, ep,
				 O_RDWR | (flags & O_CLOEXEC));
	if (IS_ERR(file)) {
		error = PTR_ERR(file);
		goto out_free_fd;
	}
	ep->file = file;
	fd_install(fd, file);
	ep->timeout = timeout;
	return fd;

out_free_fd:
	put_unused_fd(fd);
out_free_ep:
	ep_free(ep);
	return error;
}

SYSCALL_DEFINE1(epoll, int, timeout)
{
	return ep_make_epoll(O_CLOEXEC, timeout);
}

/*
 * Open an eventpoll file descriptor.
 */
SYSCALL_DEFINE1(epoll_create1, int, flags)
{
	/* ep_[p]wait() overrides default timeout, so just set it to zero. */
	return ep_make_epoll(flags, 0);
}

SYSCALL_DEFINE1(epoll_create, int, size)
{
	if (size <= 0)
		return -EINVAL;

	return ep_make_epoll(0, 0);
}

/*
 * The following function implements the controller interface for
 * the eventpoll file that enables the insertion/removal/change of
 * file descriptors inside the interest set.
 */
SYSCALL_DEFINE4(epoll_ctl, int, epfd, int, op, int, fd,
		struct epoll_event __user *, event)
{
	int error;
	int full_check = 0;
	struct fd f, tf;
	struct eventpoll *ep;
	struct epitem *epi;
	struct epoll_event epds;
	struct eventpoll *tep = NULL;

	error = -EFAULT;
	if (ep_op_has_event(op) &&
	    copy_from_user(&epds, event, sizeof(struct epoll_event)))
		goto error_return;

	error = -EBADF;
	f = fdget(epfd);
	if (!f.file)
		goto error_return;

	/* Get the "struct file *" for the target file */
	tf = fdget(fd);
	if (!tf.file)
		goto error_fput;

	/* The target file descriptor must support poll */
	error = -EPERM;
	if (!tf.file->f_op->poll)
		goto error_tgt_fput;

	/* Check if EPOLLWAKEUP is allowed */
	ep_take_care_of_epollwakeup(&epds);

	/*
	 * We have to check that the file structure underneath the file descriptor
	 * the user passed to us _is_ an eventpoll file. And also we do not permit
	 * adding an epoll file descriptor inside itself.
	 */
	error = -EINVAL;
	if (f.file == tf.file || !is_file_epoll(f.file))
		goto error_tgt_fput;

	/*
	 * At this point it is safe to assume that the "private_data" contains
	 * our own data structure.
	 */
	ep = f.file->private_data;

	/*
	 * When we insert an epoll file descriptor, inside another epoll file
	 * descriptor, there is the change of creating closed loops, which are
	 * better handled here, than in more critical paths. While we are
	 * checking for loops we also determine the list of files reachable
	 * and hang them on the tfile_check_list, so we can check that we
	 * haven't created too many possible wakeup paths.
	 *
	 * We do not need to take the global 'epumutex' on EPOLL_CTL_ADD when
	 * the epoll file descriptor is attaching directly to a wakeup source,
	 * unless the epoll file descriptor is nested. The purpose of taking the
	 * 'epmutex' on add is to prevent complex toplogies such as loops and
	 * deep wakeup paths from forming in parallel through multiple
	 * EPOLL_CTL_ADD operations.
	 */
	mutex_lock_nested(&ep->mtx, 0);
	if (op == EPOLL_CTL_ADD) {
		if (!list_empty(&f.file->f_ep_links) ||
						is_file_epoll(tf.file)) {
			full_check = 1;
			mutex_unlock(&ep->mtx);
			mutex_lock(&epmutex);
			if (is_file_epoll(tf.file)) {
				error = -ELOOP;
				if (ep_loop_check(ep, tf.file) != 0) {
					clear_tfile_check_list();
					goto error_tgt_fput;
				}
			} else
				list_add(&tf.file->f_tfile_llink,
							&tfile_check_list);
			mutex_lock_nested(&ep->mtx, 0);
			if (is_file_epoll(tf.file)) {
				tep = tf.file->private_data;
				mutex_lock_nested(&tep->mtx, 1);
			}
		}
	}

	/*
	 * Try to lookup the file inside our RB tree, Since we grabbed "mtx"
	 * above, we can be sure to be able to use the item looked up by
	 * ep_find() till we release the mutex.
	 */
	epi = ep_find(ep, tf.file, fd);

	error = -EINVAL;
	switch (op) {
	case EPOLL_CTL_ADD:
		if (!epi) {
			epds.events |= POLLERR | POLLHUP;
<<<<<<< HEAD
			error = ep_insert(ep, (long long)epds.data,
					  epds.events, tf.file, fd);
=======
			error = ep_insert(ep, &epds, tf.file, fd, full_check);
>>>>>>> 8b6d79f5
		} else
			error = -EEXIST;
		if (full_check)
			clear_tfile_check_list();
		break;
	case EPOLL_CTL_DEL:
		if (epi)
			error = ep_remove(ep, epi);
		else
			error = -ENOENT;
		break;
	case EPOLL_CTL_MOD:
		if (epi) {
			epds.events |= POLLERR | POLLHUP;
			error = ep_modify(ep, epi, (long long)epds.data,
					  epds.events);
		} else
			error = -ENOENT;
		break;
	}
	if (tep != NULL)
		mutex_unlock(&tep->mtx);
	mutex_unlock(&ep->mtx);

error_tgt_fput:
	if (full_check)
		mutex_unlock(&epmutex);

	fdput(tf);
error_fput:
	fdput(f);
error_return:

	return error;
}

/*
 * Implement the event wait interface for the eventpoll file. It is the kernel
 * part of the user space epoll_wait(2).
 */
SYSCALL_DEFINE4(epoll_wait, int, epfd, struct epoll_event __user *, events,
		int, maxevents, int, timeout)
{
	int error;
	struct fd f;
	struct eventpoll *ep;

	/* The maximum number of event must be greater than zero */
	if (maxevents <= 0 || maxevents > EP_MAX_EVENTS)
		return -EINVAL;

	/* Verify that the area passed by the user is writeable */
	if (!access_ok(VERIFY_WRITE, events, maxevents * sizeof(struct epoll_event)))
		return -EFAULT;

	/* Get the "struct file *" for the eventpoll file */
	f = fdget(epfd);
	if (!f.file)
		return -EBADF;

	/*
	 * We have to check that the file structure underneath the fd
	 * the user passed to us _is_ an eventpoll file.
	 */
	error = -EINVAL;
	if (!is_file_epoll(f.file))
		goto error_fput;

	/*
	 * At this point it is safe to assume that the "private_data" contains
	 * our own data structure.
	 */
	ep = f.file->private_data;

	/* Time to fish for events ... */
	error = ep_poll(ep, events, maxevents * sizeof(struct epoll_event),
			timeout, ep_send_events);

error_fput:
	fdput(f);
	return error;
}

/*
 * Implement the event wait interface for the eventpoll file. It is the kernel
 * part of the user space epoll_pwait(2).
 */
SYSCALL_DEFINE6(epoll_pwait, int, epfd, struct epoll_event __user *, events,
		int, maxevents, int, timeout, const sigset_t __user *, sigmask,
		size_t, sigsetsize)
{
	int error;
	sigset_t ksigmask, sigsaved;

	/*
	 * If the caller wants a certain signal mask to be set during the wait,
	 * we apply it here.
	 */
	if (sigmask) {
		if (sigsetsize != sizeof(sigset_t))
			return -EINVAL;
		if (copy_from_user(&ksigmask, sigmask, sizeof(ksigmask)))
			return -EFAULT;
		sigsaved = current->blocked;
		set_current_blocked(&ksigmask);
	}

	error = sys_epoll_wait(epfd, events, maxevents, timeout);

	/*
	 * If we changed the signal mask, we need to restore the original one.
	 * In case we've got a signal while waiting, we do not restore the
	 * signal mask yet, and we allow do_signal() to deliver the signal on
	 * the way back to userspace, before the signal mask is restored.
	 */
	if (sigmask) {
		if (error == -EINTR) {
			memcpy(&current->saved_sigmask, &sigsaved,
			       sizeof(sigsaved));
			set_restore_sigmask();
		} else
			set_current_blocked(&sigsaved);
	}

	return error;
}

#ifdef CONFIG_COMPAT
COMPAT_SYSCALL_DEFINE6(epoll_pwait, int, epfd,
			struct epoll_event __user *, events,
			int, maxevents, int, timeout,
			const compat_sigset_t __user *, sigmask,
			compat_size_t, sigsetsize)
{
	long err;
	compat_sigset_t csigmask;
	sigset_t ksigmask, sigsaved;

	/*
	 * If the caller wants a certain signal mask to be set during the wait,
	 * we apply it here.
	 */
	if (sigmask) {
		if (sigsetsize != sizeof(compat_sigset_t))
			return -EINVAL;
		if (copy_from_user(&csigmask, sigmask, sizeof(csigmask)))
			return -EFAULT;
		sigset_from_compat(&ksigmask, &csigmask);
		sigsaved = current->blocked;
		set_current_blocked(&ksigmask);
	}

	err = sys_epoll_wait(epfd, events, maxevents, timeout);

	/*
	 * If we changed the signal mask, we need to restore the original one.
	 * In case we've got a signal while waiting, we do not restore the
	 * signal mask yet, and we allow do_signal() to deliver the signal on
	 * the way back to userspace, before the signal mask is restored.
	 */
	if (sigmask) {
		if (err == -EINTR) {
			memcpy(&current->saved_sigmask, &sigsaved,
			       sizeof(sigsaved));
			set_restore_sigmask();
		} else
			set_current_blocked(&sigsaved);
	}

	return err;
}
#endif

static int __init eventpoll_init(void)
{
	struct sysinfo si;

	si_meminfo(&si);
	/*
	 * Allows top 4% of lomem to be allocated for epoll watches (per user).
	 */
	max_user_watches = (((si.totalram - si.totalhigh) / 25) << PAGE_SHIFT) /
		EP_ITEM_COST;
	BUG_ON(max_user_watches < 0);

	/*
	 * Initialize the structure used to perform epoll file descriptor
	 * inclusion loops checks.
	 */
	ep_nested_calls_init(&poll_loop_ncalls);

	/* Initialize the structure used to perform safe poll wait head wake ups */
	ep_nested_calls_init(&poll_safewake_ncalls);

	/* Initialize the structure used to perform file's f_op->poll() calls */
	ep_nested_calls_init(&poll_readywalk_ncalls);

	/*
	 * We can have many thousands of epitems, so prevent this from
	 * using an extra cache line on 64-bit (and smaller) CPUs
	 */
	BUILD_BUG_ON(sizeof(void *) <= 8 && sizeof(struct epitem) > 128);

	/* Allocates slab cache used to allocate "struct epitem" items */
	epi_cache = kmem_cache_create("eventpoll_epi", sizeof(struct epitem),
			0, SLAB_HWCACHE_ALIGN | SLAB_PANIC, NULL);

	/* Allocates slab cache used to allocate "struct eppoll_entry" */
	pwq_cache = kmem_cache_create("eventpoll_pwq",
			sizeof(struct eppoll_entry), 0, SLAB_PANIC, NULL);

	return 0;
}
fs_initcall(eventpoll_init);<|MERGE_RESOLUTION|>--- conflicted
+++ resolved
@@ -1285,13 +1285,8 @@
 /*
  * Must be called with "mtx" held.
  */
-<<<<<<< HEAD
 static int ep_insert(struct eventpoll *ep, long long ident, int events,
-		     struct file *tfile, int fd)
-=======
-static int ep_insert(struct eventpoll *ep, struct epoll_event *event,
 		     struct file *tfile, int fd, int full_check)
->>>>>>> 8b6d79f5
 {
 	int error, revents, pwake = 0;
 	unsigned long flags;
@@ -2215,12 +2210,8 @@
 	case EPOLL_CTL_ADD:
 		if (!epi) {
 			epds.events |= POLLERR | POLLHUP;
-<<<<<<< HEAD
 			error = ep_insert(ep, (long long)epds.data,
-					  epds.events, tf.file, fd);
-=======
-			error = ep_insert(ep, &epds, tf.file, fd, full_check);
->>>>>>> 8b6d79f5
+					  epds.events, tf.file, fd, full_check);
 		} else
 			error = -EEXIST;
 		if (full_check)
